<<<<<<< HEAD
#![cfg_attr(
    all(not(debug_assertions), target_os = "windows"),
    windows_subsystem = "windows"
)]
#![feature(path_file_prefix)]
mod commands;
mod db;
mod error;
mod settings;
mod setup;
mod state;
mod ui;

use commands::*;
use tauri::RunEvent;
use thot_local_database::client::Client as DbClient;
use ui::{handle_menu_event, handle_system_tray_event, main_menu, system_tray};

// Learn more about Tauri commands at https://tauri.app/v1/guides/features/command

fn main() {
    // check for database, create if needed
    let _db_handler = db::functions::verify_database();

    // create app
    let app = tauri::Builder::default()
        .system_tray(system_tray())
        .on_system_tray_event(|app, event| handle_system_tray_event(app, event))
        .menu(main_menu())
        .on_menu_event(handle_menu_event)
        .manage(state::AppState::new())
        .manage(DbClient::new())
        .invoke_handler(tauri::generate_handler![
            // authenticate
            authenticate_user,
            // common
            get_directory,
            open_file,
            // settings
            get_user_app_state,
            get_user_settings,
            load_user_app_state,
            load_user_settings,
            update_user_app_state,
            update_user_settings,
            // user
            create_user,
            set_active_user,
            get_active_user,
            unset_active_user,
            // project
            get_project_path,
            init_project,
            set_active_project,
            load_project,
            load_user_projects,
            get_project,
            // new_project, @todo: Possibly remove.
            update_project,
            analyze,
            // graph
            init_project_graph,
            load_project_graph,
            // container
            add_assets,
            get_container,
            get_container_path,
            new_child,
            update_container_properties,
            update_container_script_associations,
            duplicate_container_tree,
            // asset
            get_assets,
            update_asset_properties,
            // script
            get_project_scripts,
            add_script,
        ])
        .setup(setup::setup)
        .build(tauri::generate_context!())
        .expect("could not build app");

    app.run(move |_app, event| match event {
        RunEvent::ExitRequested { api, .. } => {
            // @todo: Appears that `database` process is killed automatically
            // when parent is killed. May have to manually kill if detached.
            // if let Some((_rx_database, proc_database)) = db_handler {
            //     proc_database
            //         .kill()
            //         .expect("could not kill `database` process");
            // }
        }
        _ => {}
    });
}
=======
#![cfg_attr(
    all(not(debug_assertions), target_os = "windows"),
    windows_subsystem = "windows"
)]
#![feature(path_file_prefix)]
mod commands;
mod db;
mod error;
mod settings;
mod setup;
mod state;
mod ui;

use commands::*;
use tauri::RunEvent;
use thot_local_database::client::Client as DbClient;
use ui::{handle_menu_event, handle_system_tray_event, main_menu, system_tray};

// Learn more about Tauri commands at https://tauri.app/v1/guides/features/command

fn main() {
    // check for database, create if needed
    let _db_handler = db::functions::verify_database();

    // create app
    let app = tauri::Builder::default()
        .system_tray(system_tray())
        .on_system_tray_event(|app, event| handle_system_tray_event(app, event))
        .menu(main_menu())
        .on_menu_event(handle_menu_event)
        .manage(state::AppState::new())
        .manage(DbClient::new())
        .invoke_handler(tauri::generate_handler![
            // authenticate
            authenticate_user,
            // common
            get_directory,
            open_file,
            // settings
            get_user_app_state,
            get_user_settings,
            load_user_app_state,
            load_user_settings,
            update_user_app_state,
            update_user_settings,
            // user
            create_user,
            set_active_user,
            get_active_user,
            unset_active_user,
            // project
            get_project_path,
            init_project,
            set_active_project,
            load_project,
            load_user_projects,
            get_project,
            // new_project, @todo: Possibly remove.
            update_project,
            analyze,
            // container
            add_assets,
            get_container,
            get_container_path,
            init_container,
            load_container_tree,
            new_child,
            update_container_properties,
            update_container_script_associations,
            duplicate_container_tree,
            // asset
            get_assets,
            update_asset_properties,
            remove_asset,
            // script
            get_project_scripts,
            add_script,
            remove_script,
        ])
        .setup(setup::setup)
        .build(tauri::generate_context!())
        .expect("could not build app");

    app.run(move |_app, event| match event {
        RunEvent::ExitRequested { api, .. } => {
            // @todo: Appears that `database` process is killed automatically
            // when parent is killed. May have to manually kill if detached.
            // if let Some((_rx_database, proc_database)) = db_handler {
            //     proc_database
            //         .kill()
            //         .expect("could not kill `database` process");
            // }
        }
        _ => {}
    });
}
>>>>>>> 02f92a00
<|MERGE_RESOLUTION|>--- conflicted
+++ resolved
@@ -1,4 +1,3 @@
-<<<<<<< HEAD
 #![cfg_attr(
     all(not(debug_assertions), target_os = "windows"),
     windows_subsystem = "windows"
@@ -73,101 +72,6 @@
             // asset
             get_assets,
             update_asset_properties,
-            // script
-            get_project_scripts,
-            add_script,
-        ])
-        .setup(setup::setup)
-        .build(tauri::generate_context!())
-        .expect("could not build app");
-
-    app.run(move |_app, event| match event {
-        RunEvent::ExitRequested { api, .. } => {
-            // @todo: Appears that `database` process is killed automatically
-            // when parent is killed. May have to manually kill if detached.
-            // if let Some((_rx_database, proc_database)) = db_handler {
-            //     proc_database
-            //         .kill()
-            //         .expect("could not kill `database` process");
-            // }
-        }
-        _ => {}
-    });
-}
-=======
-#![cfg_attr(
-    all(not(debug_assertions), target_os = "windows"),
-    windows_subsystem = "windows"
-)]
-#![feature(path_file_prefix)]
-mod commands;
-mod db;
-mod error;
-mod settings;
-mod setup;
-mod state;
-mod ui;
-
-use commands::*;
-use tauri::RunEvent;
-use thot_local_database::client::Client as DbClient;
-use ui::{handle_menu_event, handle_system_tray_event, main_menu, system_tray};
-
-// Learn more about Tauri commands at https://tauri.app/v1/guides/features/command
-
-fn main() {
-    // check for database, create if needed
-    let _db_handler = db::functions::verify_database();
-
-    // create app
-    let app = tauri::Builder::default()
-        .system_tray(system_tray())
-        .on_system_tray_event(|app, event| handle_system_tray_event(app, event))
-        .menu(main_menu())
-        .on_menu_event(handle_menu_event)
-        .manage(state::AppState::new())
-        .manage(DbClient::new())
-        .invoke_handler(tauri::generate_handler![
-            // authenticate
-            authenticate_user,
-            // common
-            get_directory,
-            open_file,
-            // settings
-            get_user_app_state,
-            get_user_settings,
-            load_user_app_state,
-            load_user_settings,
-            update_user_app_state,
-            update_user_settings,
-            // user
-            create_user,
-            set_active_user,
-            get_active_user,
-            unset_active_user,
-            // project
-            get_project_path,
-            init_project,
-            set_active_project,
-            load_project,
-            load_user_projects,
-            get_project,
-            // new_project, @todo: Possibly remove.
-            update_project,
-            analyze,
-            // container
-            add_assets,
-            get_container,
-            get_container_path,
-            init_container,
-            load_container_tree,
-            new_child,
-            update_container_properties,
-            update_container_script_associations,
-            duplicate_container_tree,
-            // asset
-            get_assets,
-            update_asset_properties,
             remove_asset,
             // script
             get_project_scripts,
@@ -190,5 +94,4 @@
         }
         _ => {}
     });
-}
->>>>>>> 02f92a00
+}