--- conflicted
+++ resolved
@@ -1,12 +1,8 @@
 //! State Redcucer for the [`ContainerTree`](super::ContainerTree).
 use crate::commands::common::{BulkUpdatePropertiesArgs, UpdatePropertiesArgs};
-<<<<<<< HEAD
-use crate::commands::container::UpdateScriptAssociationsArgs;
-=======
 use crate::commands::container::{
     BulkUpdateScriptAssociationArgs, ScriptAssociationsBulkUpdate, UpdateScriptAssociationsArgs,
 };
->>>>>>> f9a2c2c0
 use crate::commands::types::StandardPropertiesUpdate;
 use std::collections::HashMap;
 use std::rc::Rc;
@@ -54,8 +50,6 @@
 
     /// Bulk update `Container`s.
     BulkUpdateContainerProperties(BulkUpdatePropertiesArgs),
-<<<<<<< HEAD
-=======
 
     /// Bulk update `Asset`s.
     BulkUpdateAssetProperties(BulkUpdatePropertiesArgs),
@@ -65,7 +59,6 @@
 
     /// Bulk update `Container` `ScriptAssociation`s.
     BulkUpdateContainerScriptAssociations(BulkUpdateScriptAssociationArgs),
->>>>>>> f9a2c2c0
 }
 
 #[derive(PartialEq, Clone)]
@@ -97,15 +90,6 @@
     }
 
     /// Update a `Container`'s properties.
-<<<<<<< HEAD
-    #[tracing::instrument(skip(state))]
-    fn update_container_properties_from_update(
-        state: &mut Self,
-        rid: &ResourceId,
-        update: &StandardPropertiesUpdate,
-    ) {
-        let container = state
-=======
     #[tracing::instrument(skip(self))]
     fn update_container_properties_from_update(
         &mut self,
@@ -113,7 +97,6 @@
         update: &StandardPropertiesUpdate,
     ) {
         let container = self
->>>>>>> f9a2c2c0
             .graph
             .get_mut(&rid)
             .expect("could not find `Container`");
@@ -135,11 +118,7 @@
         container
             .properties
             .tags
-<<<<<<< HEAD
-            .append(&mut update.tags.add.clone());
-=======
             .append(&mut update.tags.insert.clone());
->>>>>>> f9a2c2c0
 
         container.properties.tags.sort();
         container.properties.tags.dedup();
@@ -147,8 +126,6 @@
             .properties
             .tags
             .retain(|tag| !update.tags.remove.contains(tag));
-<<<<<<< HEAD
-=======
 
         // metadata
         container
@@ -236,7 +213,6 @@
         for script in update.remove.iter() {
             container.scripts.remove(script);
         }
->>>>>>> f9a2c2c0
     }
 }
 
@@ -358,9 +334,6 @@
                 update,
             }) => {
                 for rid in rids {
-<<<<<<< HEAD
-                    Self::update_container_properties_from_update(&mut current, &rid, &update);
-=======
                     current.update_container_properties_from_update(&rid, &update);
                 }
             }
@@ -392,7 +365,6 @@
             ) => {
                 for container in containers {
                     current.update_container_script_associations_from_update(&container, &update);
->>>>>>> f9a2c2c0
                 }
             }
         };
