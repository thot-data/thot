<<<<<<< HEAD
//! Bulk editor for Containers.
use super::super::{GraphStateAction, GraphStateReducer};
use crate::app::{AppStateAction, AppStateReducer};
use crate::commands::common::BulkUpdatePropertiesArgs;
use crate::commands::types::{ListAction, StandardPropertiesUpdate};
use crate::common::invoke;
use std::collections::HashSet;
use thot_core::types::ResourceId;
use thot_ui::types::Message;
use thot_ui::widgets::bulk_editor::StandardPropertiesBulkEditor;
=======
//! Bulk editor for `Container`s.
use super::super::{CanvasStateReducer, GraphStateAction, GraphStateReducer};
use crate::app::{AppStateAction, AppStateReducer, ProjectsStateReducer};
use crate::commands::common::BulkUpdatePropertiesArgs;
use crate::commands::container::{BulkUpdateScriptAssociationArgs, ScriptAssociationsBulkUpdate};
use crate::commands::types::{MetadataAction, StandardPropertiesUpdate, TagsAction};
use crate::common::invoke;
use std::collections::HashSet;
use thot_core::project::ScriptAssociation;
use thot_core::types::{ResourceId, ResourceMap};
use thot_ui::types::Message;
use thot_ui::widgets::bulk_editor::{
    RunParametersUpdate, ScriptAssociationsBulkEditor, ScriptBulkMap, StandardPropertiesBulkEditor,
};
use thot_ui::widgets::container::script_associations::{AddScriptAssociation, NameMap};
>>>>>>> f9a2c2c0
use wasm_bindgen_futures::spawn_local;
use yew::prelude::*;

#[derive(Properties, PartialEq)]
pub struct ContainerBulkEditorProps {
    pub containers: HashSet<ResourceId>,
}

#[function_component(ContainerBulkEditor)]
pub fn container_bulk_editor(props: &ContainerBulkEditorProps) -> Html {
    let app_state = use_context::<AppStateReducer>().expect("`AppStateReducer` context not found");

<<<<<<< HEAD
=======
    let canvas_state =
        use_context::<CanvasStateReducer>().expect("`CanvasStateReducer` context not found");

    let project_state =
        use_context::<ProjectsStateReducer>().expect("`ProjectStateReducer` context not found");

>>>>>>> f9a2c2c0
    let graph_state =
        use_context::<GraphStateReducer>().expect("`GraphStateReducer` context not found");

    let containers = props
        .containers
        .iter()
        .map(|rid| graph_state.graph.get(rid).expect("`Container` not found"))
        .collect::<Vec<_>>();

    let rids = containers.iter().map(|c| c.rid.clone()).collect::<Vec<_>>();
    let properties = containers
        .iter()
        .map(|c| c.properties.clone())
        .collect::<Vec<_>>();

<<<<<<< HEAD
=======
    let mut associations = ScriptBulkMap::new();
    for container in containers.iter() {
        for (script, params) in container.scripts.iter() {
            if let Some(param_vec) = associations.get_mut(script) {
                param_vec.push(params.clone());
            } else {
                associations.insert(script.clone(), Vec::from([params.clone()]));
            }
        }
    }

    let project_scripts = project_state
        .project_scripts
        .get(&canvas_state.project)
        .expect("`Project`'s `Script`s not loaded");

    let name_map = associations
        .clone()
        .into_keys()
        .map(|assoc| {
            let script = project_scripts.get(&assoc).expect("`Script` not found");
            let name = match script.name.clone() {
                Some(name) => name,
                None => {
                    let name = script
                        .path
                        .as_path()
                        .file_name()
                        .expect("could not get path's file name");

                    name.to_str()
                        .expect("could not convert file name to string")
                        .to_string()
                }
            };

            (assoc, name)
        })
        .collect::<NameMap>();

    let remaining_scripts = {
        let num_containers = containers.len();
        associations
            .iter()
            .filter_map(|(script, conts)| {
                if conts.len() == num_containers {
                    return None;
                }

                let script = project_scripts.get(script).expect("`Script` not found");
                Some(script.clone())
            })
            .collect::<Vec<_>>()
    };

>>>>>>> f9a2c2c0
    // **********************
    // *** event handlers ***
    // **********************

    let onchange_name = {
        let app_state = app_state.clone();
        let graph_state = graph_state.clone();
        let rids = rids.clone();

        Callback::from(move |name| {
            let app_state = app_state.clone();
            let graph_state = graph_state.clone();
            let mut update = StandardPropertiesUpdate::default();
            update.name = Some(name);
            let update = BulkUpdatePropertiesArgs {
                rids: rids.clone(),
                update,
            };

            spawn_local(async move {
                let res = invoke::<()>("bulk_update_container_properties", update.clone()).await;
                if let Err(err) = res {
                    app_state.dispatch(AppStateAction::AddMessage(Message::error(
                        "Could not update Containers",
                    )));
                    return;
                }

                graph_state.dispatch(GraphStateAction::BulkUpdateContainerProperties(update));
            });
        })
    };

    let onchange_kind = {
        let app_state = app_state.clone();
        let graph_state = graph_state.clone();
        let rids = rids.clone();

        Callback::from(move |kind| {
            let app_state = app_state.clone();
            let graph_state = graph_state.clone();
            let mut update = StandardPropertiesUpdate::default();
            update.kind = Some(kind);
            let update = BulkUpdatePropertiesArgs {
                rids: rids.clone(),
                update,
            };

            spawn_local(async move {
                let res = invoke::<()>("bulk_update_container_properties", update.clone()).await;
                if let Err(err) = res {
                    app_state.dispatch(AppStateAction::AddMessage(Message::error(
                        "Could not update Containers",
                    )));
                    return;
                }

                graph_state.dispatch(GraphStateAction::BulkUpdateContainerProperties(update));
            });
        })
    };

    let onchange_description = {
        let app_state = app_state.clone();
        let graph_state = graph_state.clone();
        let rids = rids.clone();

        Callback::from(move |description| {
            let app_state = app_state.clone();
            let graph_state = graph_state.clone();
            let mut update = StandardPropertiesUpdate::default();
            update.description = Some(description);
            let update = BulkUpdatePropertiesArgs {
                rids: rids.clone(),
                update,
            };

            spawn_local(async move {
                let res = invoke::<()>("bulk_update_container_properties", update.clone()).await;
                if let Err(err) = res {
                    app_state.dispatch(AppStateAction::AddMessage(Message::error(
                        "Could not update Containers",
                    )));
                    return;
                }

                graph_state.dispatch(GraphStateAction::BulkUpdateContainerProperties(update));
            });
        })
    };

    let onadd_tag = {
        let app_state = app_state.clone();
        let graph_state = graph_state.clone();
        let rids = rids.clone();

<<<<<<< HEAD
        Callback::from(move |tag| {
            let app_state = app_state.clone();
            let graph_state = graph_state.clone();
            let mut update = StandardPropertiesUpdate::default();
            let mut tags_update = ListAction::default();
            tags_update.add.push(tag);
=======
        Callback::from(move |tags| {
            let app_state = app_state.clone();
            let graph_state = graph_state.clone();
            let mut update = StandardPropertiesUpdate::default();
            let mut tags_update = TagsAction::default();
            tags_update.insert = tags;
>>>>>>> f9a2c2c0
            update.tags = tags_update;
            let update = BulkUpdatePropertiesArgs {
                rids: rids.clone(),
                update,
            };

            spawn_local(async move {
                let res = invoke::<()>("bulk_update_container_properties", update.clone()).await;
                if let Err(err) = res {
                    app_state.dispatch(AppStateAction::AddMessage(Message::error(
                        "Could not update Containers",
                    )));
                    return;
                }

                graph_state.dispatch(GraphStateAction::BulkUpdateContainerProperties(update));
            });
        })
    };

    let onremove_tag = {
        let app_state = app_state.clone();
        let graph_state = graph_state.clone();
        let rids = rids.clone();

        Callback::from(move |tag| {
            let app_state = app_state.clone();
            let graph_state = graph_state.clone();
            let mut update = StandardPropertiesUpdate::default();
<<<<<<< HEAD
            let mut tags_update = ListAction::default();
=======
            let mut tags_update = TagsAction::default();
>>>>>>> f9a2c2c0
            tags_update.remove.push(tag);
            update.tags = tags_update;
            let update = BulkUpdatePropertiesArgs {
                rids: rids.clone(),
                update,
            };

            spawn_local(async move {
                let res = invoke::<()>("bulk_update_container_properties", update.clone()).await;
                if let Err(err) = res {
                    app_state.dispatch(AppStateAction::AddMessage(Message::error(
                        "Could not update Containers",
                    )));
                    return;
                }

                graph_state.dispatch(GraphStateAction::BulkUpdateContainerProperties(update));
            });
        })
    };
<<<<<<< HEAD

    let onadd_metadata = {
        let graph_state = graph_state.clone();

        Callback::from(move |(key, value)| {
            tracing::debug!(?key, ?value);
        })
    };

    let onremove_metadata = {
        let graph_state = graph_state.clone();

        Callback::from(move |key| {
            tracing::debug!(?key);
        })
    };

    let onchange_metadata = {
        let graph_state = graph_state.clone();

        Callback::from(move |(key, value)| {
            tracing::debug!(?key, ?value);
        })
    };

    html! {
=======

    let onadd_metadata = {
        let app_state = app_state.clone();
        let graph_state = graph_state.clone();
        let rids = rids.clone();

        Callback::from(move |(key, value)| {
            let app_state = app_state.clone();
            let graph_state = graph_state.clone();
            let mut update = StandardPropertiesUpdate::default();
            let mut metadata_update = MetadataAction::default();
            metadata_update.insert.insert(key, value);
            update.metadata = metadata_update;
            let update = BulkUpdatePropertiesArgs {
                rids: rids.clone(),
                update,
            };

            spawn_local(async move {
                let res = invoke::<()>("bulk_update_container_properties", update.clone()).await;
                if let Err(err) = res {
                    app_state.dispatch(AppStateAction::AddMessage(Message::error(
                        "Could not update Containers",
                    )));
                    return;
                }

                graph_state.dispatch(GraphStateAction::BulkUpdateContainerProperties(update));
            });
        })
    };

    let onremove_metadata = {
        let app_state = app_state.clone();
        let graph_state = graph_state.clone();
        let rids = rids.clone();

        Callback::from(move |key| {
            let app_state = app_state.clone();
            let graph_state = graph_state.clone();
            let mut update = StandardPropertiesUpdate::default();
            let mut metadata_update = MetadataAction::default();
            metadata_update.remove.push(key);
            update.metadata = metadata_update;
            let update = BulkUpdatePropertiesArgs {
                rids: rids.clone(),
                update,
            };

            spawn_local(async move {
                let res = invoke::<()>("bulk_update_container_properties", update.clone()).await;
                if let Err(err) = res {
                    app_state.dispatch(AppStateAction::AddMessage(Message::error(
                        "Could not update Containers",
                    )));
                    return;
                }

                graph_state.dispatch(GraphStateAction::BulkUpdateContainerProperties(update));
            });
        })
    };

    let onchange_metadata = {
        let app_state = app_state.clone();
        let graph_state = graph_state.clone();
        let rids = rids.clone();

        Callback::from(move |(key, value)| {
            let app_state = app_state.clone();
            let graph_state = graph_state.clone();
            let mut update = StandardPropertiesUpdate::default();
            let mut metadata_update = MetadataAction::default();
            metadata_update.insert.insert(key, value);
            update.metadata = metadata_update;
            let update = BulkUpdatePropertiesArgs {
                rids: rids.clone(),
                update,
            };

            spawn_local(async move {
                let res = invoke::<()>("bulk_update_container_properties", update.clone()).await;
                if let Err(err) = res {
                    app_state.dispatch(AppStateAction::AddMessage(Message::error(
                        "Could not update Containers",
                    )));
                    return;
                }

                graph_state.dispatch(GraphStateAction::BulkUpdateContainerProperties(update));
            });
        })
    };

    let onadd_association = {
        let app_state = app_state.clone();
        let graph_state = graph_state.clone();
        let container_scripts = containers
            .iter()
            .map(|c| {
                (
                    c.rid.clone(),
                    c.scripts.keys().cloned().collect::<Vec<ResourceId>>(),
                )
            })
            .collect::<ResourceMap<_>>();

        Callback::from(move |script: ResourceId| {
            let app_state = app_state.clone();
            let graph_state = graph_state.clone();

            let update_containers = container_scripts
                .iter()
                .filter_map(|(c, scripts)| {
                    if scripts.contains(&&script) {
                        None
                    } else {
                        Some(c.clone())
                    }
                })
                .collect();

            let mut update = ScriptAssociationsBulkUpdate::default();
            update.insert.push(ScriptAssociation::new(script.clone()));
            let update = BulkUpdateScriptAssociationArgs {
                containers: update_containers,
                update,
            };

            spawn_local(async move {
                let res =
                    invoke::<()>("bulk_update_container_script_associations", update.clone()).await;

                if let Err(err) = res {
                    app_state.dispatch(AppStateAction::AddMessage(Message::error(
                        "Could not update Container Script Assocations",
                    )));
                    return;
                }

                graph_state.dispatch(GraphStateAction::BulkUpdateContainerScriptAssociations(
                    update,
                ));
            });
        })
    };

    let onremove_association = {
        let app_state = app_state.clone();
        let graph_state = graph_state.clone();
        let container_scripts = containers
            .iter()
            .map(|c| {
                (
                    c.rid.clone(),
                    c.scripts.keys().cloned().collect::<Vec<ResourceId>>(),
                )
            })
            .collect::<ResourceMap<_>>();

        Callback::from(move |script: ResourceId| {
            let app_state = app_state.clone();
            let graph_state = graph_state.clone();

            let update_containers = container_scripts
                .iter()
                .filter_map(|(c, scripts)| {
                    if scripts.contains(&&script) {
                        Some(c.clone())
                    } else {
                        None
                    }
                })
                .collect();

            let mut update = ScriptAssociationsBulkUpdate::default();
            update.remove.push(script.clone());
            let update = BulkUpdateScriptAssociationArgs {
                containers: update_containers,
                update,
            };

            spawn_local(async move {
                let res =
                    invoke::<()>("bulk_update_container_script_associations", update.clone()).await;

                if let Err(err) = res {
                    app_state.dispatch(AppStateAction::AddMessage(Message::error(
                        "Could not update Container Script Assocations",
                    )));
                    return;
                }

                graph_state.dispatch(GraphStateAction::BulkUpdateContainerScriptAssociations(
                    update,
                ));
            });
        })
    };

    let onchange_association = {
        let app_state = app_state.clone();
        let graph_state = graph_state.clone();
        let container_scripts = containers
            .iter()
            .map(|c| {
                (
                    c.rid.clone(),
                    c.scripts.keys().cloned().collect::<Vec<ResourceId>>(),
                )
            })
            .collect::<ResourceMap<_>>();

        Callback::from(
            move |(script, run_params): (ResourceId, RunParametersUpdate)| {
                let app_state = app_state.clone();
                let graph_state = graph_state.clone();

                let update_containers = container_scripts
                    .iter()
                    .filter_map(|(c, scripts)| {
                        if scripts.contains(&&script) {
                            Some(c.clone())
                        } else {
                            None
                        }
                    })
                    .collect();

                let mut update = ScriptAssociationsBulkUpdate::default();
                let mut assoc = ScriptAssociation::new(script.clone());
                update.insert.push(assoc);
                let update = BulkUpdateScriptAssociationArgs {
                    containers: update_containers,
                    update,
                };

                spawn_local(async move {
                    let res =
                        invoke::<()>("bulk_update_container_script_associations", update.clone())
                            .await;

                    if let Err(err) = res {
                        app_state.dispatch(AppStateAction::AddMessage(Message::error(
                            "Could not update Container Script Assocations",
                        )));
                        return;
                    }

                    graph_state.dispatch(GraphStateAction::BulkUpdateContainerScriptAssociations(
                        update,
                    ));
                });
            },
        )
    };

    html! {
        <>
>>>>>>> f9a2c2c0
        <StandardPropertiesBulkEditor
            {properties}
            {onchange_name}
            {onchange_kind}
            {onchange_description}
            {onadd_tag}
            {onremove_tag}
            {onadd_metadata}
            {onremove_metadata}
            {onchange_metadata} />
<<<<<<< HEAD
=======

        <AddScriptAssociation
            scripts={remaining_scripts}
            onadd={onadd_association} />

        <ScriptAssociationsBulkEditor
            {associations}
            {name_map}
            onremove={onremove_association}
            onchange={onchange_association} />
        </>
>>>>>>> f9a2c2c0
    }
}<|MERGE_RESOLUTION|>--- conflicted
+++ resolved
@@ -1,15 +1,3 @@
-<<<<<<< HEAD
-//! Bulk editor for Containers.
-use super::super::{GraphStateAction, GraphStateReducer};
-use crate::app::{AppStateAction, AppStateReducer};
-use crate::commands::common::BulkUpdatePropertiesArgs;
-use crate::commands::types::{ListAction, StandardPropertiesUpdate};
-use crate::common::invoke;
-use std::collections::HashSet;
-use thot_core::types::ResourceId;
-use thot_ui::types::Message;
-use thot_ui::widgets::bulk_editor::StandardPropertiesBulkEditor;
-=======
 //! Bulk editor for `Container`s.
 use super::super::{CanvasStateReducer, GraphStateAction, GraphStateReducer};
 use crate::app::{AppStateAction, AppStateReducer, ProjectsStateReducer};
@@ -25,7 +13,6 @@
     RunParametersUpdate, ScriptAssociationsBulkEditor, ScriptBulkMap, StandardPropertiesBulkEditor,
 };
 use thot_ui::widgets::container::script_associations::{AddScriptAssociation, NameMap};
->>>>>>> f9a2c2c0
 use wasm_bindgen_futures::spawn_local;
 use yew::prelude::*;
 
@@ -38,15 +25,12 @@
 pub fn container_bulk_editor(props: &ContainerBulkEditorProps) -> Html {
     let app_state = use_context::<AppStateReducer>().expect("`AppStateReducer` context not found");
 
-<<<<<<< HEAD
-=======
     let canvas_state =
         use_context::<CanvasStateReducer>().expect("`CanvasStateReducer` context not found");
 
     let project_state =
         use_context::<ProjectsStateReducer>().expect("`ProjectStateReducer` context not found");
 
->>>>>>> f9a2c2c0
     let graph_state =
         use_context::<GraphStateReducer>().expect("`GraphStateReducer` context not found");
 
@@ -62,8 +46,6 @@
         .map(|c| c.properties.clone())
         .collect::<Vec<_>>();
 
-<<<<<<< HEAD
-=======
     let mut associations = ScriptBulkMap::new();
     for container in containers.iter() {
         for (script, params) in container.scripts.iter() {
@@ -119,7 +101,6 @@
             .collect::<Vec<_>>()
     };
 
->>>>>>> f9a2c2c0
     // **********************
     // *** event handlers ***
     // **********************
@@ -216,21 +197,12 @@
         let graph_state = graph_state.clone();
         let rids = rids.clone();
 
-<<<<<<< HEAD
-        Callback::from(move |tag| {
-            let app_state = app_state.clone();
-            let graph_state = graph_state.clone();
-            let mut update = StandardPropertiesUpdate::default();
-            let mut tags_update = ListAction::default();
-            tags_update.add.push(tag);
-=======
         Callback::from(move |tags| {
             let app_state = app_state.clone();
             let graph_state = graph_state.clone();
             let mut update = StandardPropertiesUpdate::default();
             let mut tags_update = TagsAction::default();
             tags_update.insert = tags;
->>>>>>> f9a2c2c0
             update.tags = tags_update;
             let update = BulkUpdatePropertiesArgs {
                 rids: rids.clone(),
@@ -260,11 +232,7 @@
             let app_state = app_state.clone();
             let graph_state = graph_state.clone();
             let mut update = StandardPropertiesUpdate::default();
-<<<<<<< HEAD
-            let mut tags_update = ListAction::default();
-=======
             let mut tags_update = TagsAction::default();
->>>>>>> f9a2c2c0
             tags_update.remove.push(tag);
             update.tags = tags_update;
             let update = BulkUpdatePropertiesArgs {
@@ -285,34 +253,6 @@
             });
         })
     };
-<<<<<<< HEAD
-
-    let onadd_metadata = {
-        let graph_state = graph_state.clone();
-
-        Callback::from(move |(key, value)| {
-            tracing::debug!(?key, ?value);
-        })
-    };
-
-    let onremove_metadata = {
-        let graph_state = graph_state.clone();
-
-        Callback::from(move |key| {
-            tracing::debug!(?key);
-        })
-    };
-
-    let onchange_metadata = {
-        let graph_state = graph_state.clone();
-
-        Callback::from(move |(key, value)| {
-            tracing::debug!(?key, ?value);
-        })
-    };
-
-    html! {
-=======
 
     let onadd_metadata = {
         let app_state = app_state.clone();
@@ -572,7 +512,6 @@
 
     html! {
         <>
->>>>>>> f9a2c2c0
         <StandardPropertiesBulkEditor
             {properties}
             {onchange_name}
@@ -583,8 +522,6 @@
             {onadd_metadata}
             {onremove_metadata}
             {onchange_metadata} />
-<<<<<<< HEAD
-=======
 
         <AddScriptAssociation
             scripts={remaining_scripts}
@@ -596,6 +533,5 @@
             onremove={onremove_association}
             onchange={onchange_association} />
         </>
->>>>>>> f9a2c2c0
     }
 }