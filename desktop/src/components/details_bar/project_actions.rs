--- conflicted
+++ resolved
@@ -1,213 +1,125 @@
-<<<<<<< HEAD
-//! Project actions detail widget bar.
-use super::project_scripts::ProjectScripts;
-use crate::app::{ProjectsStateAction, ProjectsStateReducer};
-use crate::commands::script::AddScriptArgs;
-use crate::common::invoke;
-use crate::components::canvas::CanvasStateReducer;
-use crate::hooks::use_project;
-use std::collections::HashSet;
-use std::path::PathBuf;
-use thot_core::project::Script;
-use wasm_bindgen_futures::spawn_local;
-use yew::prelude::*;
-
-#[function_component(ProjectActions)]
-pub fn project_actions() -> HtmlResult {
-    let projects_state =
-        use_context::<ProjectsStateReducer>().expect("`ProjectsStateReducer` context not found");
-
-    let canvas_state =
-        use_context::<CanvasStateReducer>().expect("`CanvasStateReducer` context not found");
-
-    let project = use_project(&canvas_state.project);
-    let Some(project) = project.as_ref() else {
-        panic!("`Project` not loaded");
-    };
-
-    let onadd_scripts = {
-        let projects_state = projects_state.clone();
-        let project = project.rid.clone();
-
-        Callback::from(move |paths: HashSet<PathBuf>| {
-            let project = project.clone();
-            let projects_state = projects_state.clone();
-            let Some(mut project_scripts) = projects_state.project_scripts.get(&project).cloned() else {
-                panic!("`Project`'s `Scripts` not loaded");
-            };
-
-            spawn_local(async move {
-                for path in paths {
-                    let project = project.clone();
-                    let script = invoke::<Script>(
-                        "add_script",
-                        AddScriptArgs {
-                            project: project.clone(),
-                            path,
-                        },
-                    )
-                    .await
-                    .expect("could not invoke `add_script`");
-
-                    project_scripts.insert(script.rid.clone(), script);
-                }
-
-                projects_state.dispatch(ProjectsStateAction::InsertProjectScripts(
-                    project,
-                    project_scripts,
-                ));
-            });
-        })
-    };
-
-    Ok(html! {
-        <div>
-            <ProjectScripts onadd={onadd_scripts} />
-        </div>
-    })
-}
-
-#[cfg(test)]
-#[path = "./project_actions_test.rs"]
-mod project_actions_test;
-=======
-//! Project actions detail widget bar.
-use super::project_scripts::ProjectScripts;
-use crate::app::{ProjectsStateAction, ProjectsStateReducer};
-use crate::commands::container::{
-    UpdateScriptAssociationsArgs, UpdateScriptAssociationsStringArgs,
-};
-use crate::commands::script::{AddScriptArgs, RemoveScriptArgs};
-use crate::common::invoke;
-use crate::components::canvas::{
-    CanvasStateReducer, ContainerTreeStateAction, ContainerTreeStateReducer,
-};
-use crate::hooks::{use_project, use_project_scripts};
-use crate::Result;
-use serde_wasm_bindgen as swb;
-use std::collections::HashSet;
-use std::path::PathBuf;
-use thot_core::project::Script as CoreScript;
-use thot_core::types::ResourceId;
-use wasm_bindgen_futures::spawn_local;
-use yew::prelude::*;
-
-#[function_component(ProjectActions)]
-pub fn project_actions() -> Html {
-    let projects_state =
-        use_context::<ProjectsStateReducer>().expect("`ProjectsStateReducer` context not found");
-
-    let canvas_state =
-        use_context::<CanvasStateReducer>().expect("`CanvasStateReducer` context not found");
-
-    let tree_state = use_context::<ContainerTreeStateReducer>()
-        .expect("`ContainerTreeStateReducer` context not found");
-
-    let project = use_project(&canvas_state.project);
-    let Some(project) = project.as_ref() else {
-        panic!("`Project` not loaded");
-    };
-
-    let project_scripts = use_project_scripts(canvas_state.project.clone());
-
-    let onadd_scripts = {
-        let projects_state = projects_state.clone();
-        let project_scripts = project_scripts.clone();
-        let project = project.rid.clone();
-
-        Callback::from(move |paths: HashSet<PathBuf>| {
-            let projects_state = projects_state.clone();
-            let project_scripts = project_scripts.clone();
-            let project = project.clone();
-
-            spawn_local(async move {
-                let Some(mut scripts) = (*project_scripts).clone() else {
-                    panic!("`Project` `Script`s not loaded");
-                };
-
-                for path in paths {
-                    let project = project.clone();
-                    let script = invoke(
-                        "add_script",
-                        AddScriptArgs {
-                            project: project.clone(),
-                            path,
-                        },
-                    )
-                    .await
-                    .expect("could not invoke `add_script`");
-
-                    let script: CoreScript = swb::from_value(script)
-                        .expect("could not convert result of `add_script` to `Script`");
-
-                    scripts.insert(script.rid.clone(), script);
-                }
-
-                projects_state
-                    .dispatch(ProjectsStateAction::InsertProjectScripts(project, scripts));
-            });
-        })
-    };
-
-    let onremove_script = {
-        let projects_state = projects_state.clone();
-        let tree_state = tree_state.clone();
-        let project_scripts = project_scripts.clone();
-        let project = project.rid.clone();
-
-        Callback::from(move |rid: ResourceId| {
-            let projects_state = projects_state.clone();
-            let tree_state = tree_state.clone();
-            let project_scripts = project_scripts.clone();
-            let project = project.clone();
-
-            spawn_local(async move {
-                let Some(mut scripts) = (*project_scripts).clone() else {
-                    panic!("`Project` `Script`s not loaded");
-                };
-
-                let project = project.clone();
-                let res = invoke(
-                    "remove_script",
-                    RemoveScriptArgs {
-                        project: project.clone(),
-                        script: rid.clone(),
-                    },
-                )
-                .await
-                .expect("could not invoke `remove_script`");
-
-                // @todo[2]: Process result display error to user
-                // let res: Result = swb::from_value(res)
-                //     .expect("could not convert result of `remove_script` to `Result`");
-
-                // @note: Program order does not follow logical order, should first remove from
-                // containers and then projects, else containers might contain stale scripts.
-                // however doing the right order makes the program crash due to `Script` not
-                // found error.
-
-                // Remove from scripts
-                scripts.remove(&rid);
-
-                projects_state
-                    .dispatch(ProjectsStateAction::InsertProjectScripts(project, scripts));
-
-                // Remove from containers
-                tree_state.dispatch(ContainerTreeStateAction::RemoveContainerScriptAssociations(
-                    rid.clone(),
-                ));
-            });
-        })
-    };
-
-    html! {
-        <div>
-            <ProjectScripts onadd={onadd_scripts} onremove={onremove_script} />
-        </div>
-    }
-}
-
-#[cfg(test)]
-#[path = "./project_actions_test.rs"]
-mod project_actions_test;
->>>>>>> 02f92a00
+//! Project actions detail widget bar.
+use super::project_scripts::ProjectScripts;
+use crate::app::{AppStateAction, AppStateReducer, ProjectsStateAction, ProjectsStateReducer};
+use crate::commands::script::{AddScriptArgs, RemoveScriptArgs};
+use crate::common::invoke;
+use crate::components::canvas::{CanvasStateReducer, GraphStateAction, GraphStateReducer};
+use crate::hooks::use_project;
+use std::collections::HashSet;
+use std::path::PathBuf;
+use thot_core::project::Script;
+use thot_core::types::ResourceId;
+use thot_ui::types::Message;
+use wasm_bindgen_futures::spawn_local;
+use yew::prelude::*;
+
+#[function_component(ProjectActions)]
+pub fn project_actions() -> HtmlResult {
+    let app_state = use_context::<AppStateReducer>().expect("`AppStateReducer` context not found");
+    let projects_state =
+        use_context::<ProjectsStateReducer>().expect("`ProjectsStateReducer` context not found");
+
+    let canvas_state =
+        use_context::<CanvasStateReducer>().expect("`CanvasStateReducer` context not found");
+
+    let graph_state = use_context::<GraphStateReducer>().expect("`GraphStateReducer` not found");
+
+    let project = use_project(&canvas_state.project);
+    let Some(project) = project.as_ref() else {
+        panic!("`Project` not loaded");
+    };
+
+    let onadd_scripts = {
+        let projects_state = projects_state.clone();
+        let project = project.rid.clone();
+
+        Callback::from(move |paths: HashSet<PathBuf>| {
+            let project = project.clone();
+            let projects_state = projects_state.clone();
+            let Some(mut project_scripts) = projects_state.project_scripts.get(&project).cloned() else {
+                panic!("`Project`'s `Scripts` not loaded");
+            };
+
+            spawn_local(async move {
+                for path in paths {
+                    let project = project.clone();
+                    let script = invoke::<Script>(
+                        "add_script",
+                        AddScriptArgs {
+                            project: project.clone(),
+                            path,
+                        },
+                    )
+                    .await
+                    .expect("could not invoke `add_script`");
+
+                    project_scripts.insert(script.rid.clone(), script);
+                }
+
+                projects_state.dispatch(ProjectsStateAction::InsertProjectScripts(
+                    project,
+                    project_scripts,
+                ));
+            });
+        })
+    };
+
+    let onremove_script = {
+        let app_state = app_state.clone();
+        let projects_state = projects_state.clone();
+        let graph_state = graph_state.clone();
+        let project = project.rid.clone();
+
+        Callback::from(move |rid: ResourceId| {
+            let app_state = app_state.clone();
+            let projects_state = projects_state.clone();
+            let graph_state = graph_state.clone();
+            let project = project.clone();
+
+            let Some(mut scripts) = projects_state.project_scripts.get(&project).cloned() else {
+                app_state.dispatch(AppStateAction::AddMessage(Message::error("Could not remove script")));
+                return;
+            };
+
+            spawn_local(async move {
+                let project = project.clone();
+                let Ok(_) = invoke::<()>(
+                    "remove_script",
+                    RemoveScriptArgs {
+                        project: project.clone(),
+                        script: rid.clone(),
+                    },
+                )
+                .await else {
+                    app_state.dispatch(AppStateAction::AddMessage(Message::error("Could not remove script")));
+                    return;
+                };
+
+                // @note: Program order does not follow logical order, should first remove from
+                // containers and then projects, else containers might contain stale scripts.
+                // however doing the right order makes the program crash due to `Script` not
+                // found error.
+
+                // Remove from scripts
+                scripts.remove(&rid);
+                projects_state
+                    .dispatch(ProjectsStateAction::InsertProjectScripts(project, scripts));
+
+                // Remove from containers
+                graph_state.dispatch(GraphStateAction::RemoveContainerScriptAssociations(
+                    rid.clone(),
+                ));
+            });
+        })
+    };
+
+    Ok(html! {
+        <div>
+            <ProjectScripts onadd={onadd_scripts} onremove={onremove_script} />
+        </div>
+    })
+}
+
+#[cfg(test)]
+#[path = "./project_actions_test.rs"]
+mod project_actions_test;