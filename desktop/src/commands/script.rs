<<<<<<< HEAD
//! Script commands.
use serde::Serialize;
use std::path::PathBuf;
use thot_core::types::ResourceId;

#[derive(Serialize)]
pub struct AddScriptArgs {
    pub project: ResourceId,
    pub path: PathBuf,
}

#[cfg(test)]
#[path = "./script_test.rs"]
mod script_test;
=======
//! Script commands.
use serde::Serialize;
use std::path::PathBuf;
use thot_core::types::ResourceId;

#[derive(Serialize)]
pub struct AddScriptArgs {
    pub project: ResourceId,
    pub path: PathBuf,
}

#[derive(Serialize)]
pub struct RemoveScriptArgs {
    pub project: ResourceId,
    pub script: ResourceId,
}

#[cfg(test)]
#[path = "./script_test.rs"]
mod script_test;
>>>>>>> 02f92a00
<|MERGE_RESOLUTION|>--- conflicted
+++ resolved
@@ -1,19 +1,3 @@
-<<<<<<< HEAD
-//! Script commands.
-use serde::Serialize;
-use std::path::PathBuf;
-use thot_core::types::ResourceId;
-
-#[derive(Serialize)]
-pub struct AddScriptArgs {
-    pub project: ResourceId,
-    pub path: PathBuf,
-}
-
-#[cfg(test)]
-#[path = "./script_test.rs"]
-mod script_test;
-=======
 //! Script commands.
 use serde::Serialize;
 use std::path::PathBuf;
@@ -33,5 +17,4 @@
 
 #[cfg(test)]
 #[path = "./script_test.rs"]
-mod script_test;
->>>>>>> 02f92a00
+mod script_test;