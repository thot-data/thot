--- conflicted
+++ resolved
@@ -1,386 +1,3 @@
-<<<<<<< HEAD
-use super::*;
-use dev_utils::fs::TempDir;
-use dev_utils::path::resource_path::resource_path;
-use fake::faker::filesystem::raw::DirPath;
-use fake::locales::EN;
-use fake::Fake;
-use std::sync::{Arc, Mutex};
-use thot_core::db::StandardSearchFilter as StdFilter;
-use thot_core::types::ResourceId;
-use thot_local::project::resources::{
-    Asset as LocalAsset, Container as LocalContainer, Project as LocalProject,
-};
-
-#[test]
-fn new_should_work() {
-    Datastore::new();
-}
-
-#[test]
-fn insert_project_should_work() {
-    // setup
-    let mut _dir = TempDir::new().expect("new `TempDir` should work");
-    let project = LocalProject::load(_dir.path()).expect("load `Project` should work");
-    let pid = project.rid.clone();
-
-    let mut db = Datastore::new();
-
-    // test
-    db.insert_project(project)
-        .expect("`insert_project` should work");
-
-    assert!(db.projects.contains_key(&pid), "`Project` not inserted");
-    assert!(
-        db.project_paths.contains_key(_dir.path()),
-        "`Project` path not inserted",
-    );
-
-    let project = db.projects.get(&pid).expect("`Project` not loaded");
-    let rid = db
-        .project_paths
-        .get(_dir.path())
-        .expect("`Project` path not loaded");
-
-    assert_eq!(&pid, &project.rid, "incorrect `Project` inserted");
-    assert_eq!(&pid, rid, "incorrect path map");
-}
-
-#[test]
-fn insert_container_tree_should_work() {
-    // setup
-    let mut _dir = TempDir::new().expect("new `TempDir` should work");
-    let child_dir = _dir.mkdir().expect("mkdir should work");
-
-    let mut root = LocalContainer::load(_dir.path()).expect("load `Container` should work");
-    let mut child = LocalContainer::load(&child_dir).expect("load child `Container` should work");
-    root.register_child(child.rid.clone());
-
-    let a0 = LocalAsset::new(resource_path(Some("py"))).expect("new `Asset` should work");
-    let a1 = LocalAsset::new(resource_path(Some("py"))).expect("new `Asset` should work");
-
-    let c_root_rid = root.rid.clone();
-    let c_child_rid = child.rid.clone();
-    let aids = vec![a0.rid.clone(), a1.rid.clone()];
-
-    root.assets
-        .insert_asset(a0)
-        .expect("could not insert `Asset` into root `Container`");
-
-    child
-        .insert_asset(a1)
-        .expect("could not insert `Asset` into child `Container`");
-
-    root.save().expect("could not save root `Container`");
-    child.save().expect("could not save child `Container`");
-    drop(child);
-
-    root.load_children(true)
-        .expect("could not load `Container` children");
-
-    let root = Arc::new(Mutex::new(root));
-    let mut db = Datastore::new();
-
-    // test
-    db.insert_container_tree(root.clone())
-        .expect("load container tree should work");
-
-    // containers
-    assert!(
-        db.containers.contains_key(&c_root_rid),
-        "root `Container` not inserted"
-    );
-
-    assert!(
-        db.containers.contains_key(&c_child_rid),
-        "child `Container` not inserted"
-    );
-
-    // assets
-    for rid in aids {
-        assert!(db.assets.contains_key(&rid), "asset not inserted");
-    }
-
-    // second insert
-    db.insert_container_tree(root)
-        .expect("load container tree should work");
-}
-
-#[test]
-fn insert_container_should_work() {
-    // setup
-    let mut _dir = TempDir::new().expect("new `TempDir` should work");
-    let mut container = LocalContainer::load(_dir.path()).expect("load `Container` should work");
-    let asset = LocalAsset::new(resource_path(Some("py"))).expect("new `Asset` should work");
-
-    let cid = container.rid.clone();
-    let aid = asset.rid.clone();
-
-    container
-        .assets
-        .insert_asset(asset)
-        .expect("could not insert `Asset`s");
-
-    container.save().expect("save `Container` should work");
-    let mut db = Datastore::new();
-
-    // test
-    db.insert_container(container)
-        .expect("load container should work");
-
-    assert!(db.containers.contains_key(&cid), "container not inserted");
-    assert!(db.assets.contains_key(&aid), "asset not inserted");
-}
-
-#[test]
-fn get_container_should_work() {
-    // setup
-    let mut db = Datastore::new();
-    let container = LocalContainer::new().expect("new `Container` should work");
-    let rid = container.rid.clone();
-
-    db.containers
-        .insert(container.rid.clone(), Arc::new(Mutex::new(container)));
-
-    // test
-    let found = db.get_container(&rid);
-    assert!(found.is_some(), "container should be found");
-
-    // find non-existant
-    let found = db.get_container(&ResourceId::new());
-    assert!(found.is_none(), "no container should be found");
-}
-
-#[test]
-fn get_asset_container_should_work() {
-    // setup
-    let mut db = Datastore::new();
-    let mut container = LocalContainer::new().expect("new `Container` should work");
-
-    let cid = container.rid.clone();
-    let c_path = PathBuf::from(DirPath(EN).fake::<String>());
-    container
-        .set_base_path(c_path)
-        .expect("could not set `Container` `base_path`");
-
-    let asset = LocalAsset::new(resource_path(Some("py"))).expect("new `Asset` should work");
-    let aid = asset.rid.clone();
-
-    container.assets.insert(asset.rid.clone(), asset);
-    db.insert_container(container)
-        .expect("could not insert `Container`");
-
-    // test
-    let Some(found) = db.get_asset_container(&aid) else {
-        panic!("container should have been found");
-    };
-
-    let found = found.lock().expect("could not lock container");
-    assert_eq!(cid, found.rid, "incorrect container found");
-
-    // get non-existant
-    let found = db.get_asset_container(&ResourceId::new());
-    assert!(found.is_none(), "container should not be found");
-}
-
-#[test]
-fn update_container_should_work() {
-    todo!();
-}
-
-#[test]
-fn find_containers_should_work() {
-    // setup
-    let mut _dir = TempDir::new().expect("new `TempDir` should work");
-    let child_1_dir = _dir.mkdir().expect("mkdir should work");
-    let child_2_dir = _dir.mkdir().expect("mkdir should work");
-
-    let mut root = LocalContainer::load(_dir.path()).expect("load `Container` should work");
-    let mut child_1 =
-        LocalContainer::load(&child_1_dir).expect("load child `Container` should work");
-
-    let mut child_2 =
-        LocalContainer::load(&child_2_dir).expect("load child `Container` should work");
-
-    root.register_child(child_1.rid.clone());
-    root.register_child(child_2.rid.clone());
-
-    let root_rid = root.rid.clone();
-    let child_1_rid = child_1.rid.clone();
-    let child_2_rid = child_2.rid.clone();
-
-    let find_kind = Some("find".to_string());
-    root.properties.kind = find_kind.clone();
-    child_1.properties.kind = find_kind.clone();
-
-    root.save().expect("could not save root `Container`");
-    child_1.save().expect("could not save child `Container`");
-    child_2.save().expect("could not save child `Container`");
-    drop(child_1);
-    drop(child_2);
-
-    root.load_children(true)
-        .expect("could not load `Container` children");
-
-    let root = Arc::new(Mutex::new(root));
-    let mut db = Datastore::new();
-
-    db.insert_container_tree(root.clone())
-        .expect("load container tree should work");
-
-    let mut find_filter = StdFilter::default();
-    find_filter.kind = Some(find_kind);
-
-    // test
-    // root not loaded
-    let found = db.find_containers(&ResourceId::new(), StdFilter::default());
-    assert_eq!(0, found.len(), "no `Container`s should be found");
-
-    // find from root
-    let found = db.find_containers(&root_rid, find_filter.clone());
-    assert!(
-        found.contains_key(&root_rid),
-        "root `Container` should be found"
-    );
-
-    assert!(
-        found.contains_key(&child_1_rid),
-        "child `Container` should be found"
-    );
-
-    assert!(
-        !found.contains_key(&child_2_rid),
-        "child `Container` should not be found"
-    );
-
-    // find from child
-    let found = db.find_containers(&child_1_rid, find_filter.clone());
-    assert!(
-        !found.contains_key(&root_rid),
-        "root `Container` should not be found"
-    );
-
-    assert!(
-        found.contains_key(&child_1_rid),
-        "child `Container` should be found"
-    );
-
-    assert!(
-        !found.contains_key(&child_2_rid),
-        "child `Container` should not be found"
-    );
-}
-
-#[test]
-fn find_assets_should_work() {
-    // setup
-    let mut _dir = TempDir::new().expect("new `TempDir` should work");
-    let child_dir = _dir.mkdir().expect("mkdir should work");
-
-    let mut root = LocalContainer::load(_dir.path()).expect("load `Container` should work");
-    let mut child = LocalContainer::load(&child_dir).expect("load child `Container` should work");
-    root.register_child(child.rid.clone());
-
-    let mut a0 = LocalAsset::new(resource_path(Some("py"))).expect("new `Asset` should work");
-    let mut a1 = LocalAsset::new(resource_path(Some("py"))).expect("new `Asset` should work");
-    let find_kind = Some("find".to_string());
-
-    let a0_name = Some("A0".to_string());
-    a0.properties.name = a0_name.clone();
-    a0.properties.kind = find_kind.clone();
-    a1.properties.kind = find_kind.clone();
-
-    let root_rid = root.rid.clone();
-    let child_rid = child.rid.clone();
-    let a0_rid = a0.rid.clone();
-    let a1_rid = a1.rid.clone();
-
-    root.insert_asset(a0)
-        .expect("could not insert `Asset` into root `Container`");
-
-    child
-        .insert_asset(a1)
-        .expect("could not insert `Asset` into child `Container`");
-
-    root.save().expect("could not save root `Container`");
-    child.save().expect("could not save child `Container`");
-    drop(child);
-
-    root.load_children(true)
-        .expect("could not load `Container` children");
-
-    let root = Arc::new(Mutex::new(root));
-    let mut db = Datastore::new();
-
-    db.insert_container_tree(root.clone())
-        .expect("load container tree should work");
-
-    let mut kind_filter = StdFilter::default();
-    kind_filter.kind = Some(find_kind);
-
-    // test
-    // root container not loaded
-    let found = db.find_assets(&ResourceId::new(), StdFilter::default());
-    assert_eq!(0, found.len(), "no `Asset`s should be found");
-
-    // find from root
-    let kind_found = db.find_assets(&root_rid, kind_filter.clone());
-    let kind_found = kind_found
-        .into_iter()
-        .map(|asset| asset.rid)
-        .collect::<Vec<ResourceId>>();
-
-    assert!(kind_found.contains(&a0_rid), "`Asset` should be found");
-    assert!(kind_found.contains(&a1_rid), "`Asset` should be found");
-
-    let mut name_filter = StdFilter::default();
-    name_filter.name = Some(a0_name);
-    let name_found = db.find_assets(&root_rid, name_filter);
-    let name_found = name_found
-        .into_iter()
-        .map(|asset| asset.rid)
-        .collect::<Vec<ResourceId>>();
-
-    assert!(
-        name_found.contains(&a0_rid),
-        "named `Asset` should be found"
-    );
-
-    assert!(
-        !name_found.contains(&a1_rid),
-        "unnamed `Asset` should not be found"
-    );
-
-    // find from child
-    let kind_found = db.find_assets(&child_rid, kind_filter.clone());
-    let kind_found = kind_found
-        .into_iter()
-        .map(|asset| asset.rid)
-        .collect::<Vec<ResourceId>>();
-
-    assert!(
-        !kind_found.contains(&a0_rid),
-        "root `Asset` should not be found"
-    );
-    assert!(
-        kind_found.contains(&a1_rid),
-        "child `Asset` should be found"
-    );
-}
-
-#[test]
-fn insert_project_scripts_should_work() {
-    // setup
-    let mut _dir = TempDir::new().expect("new `TempDir` should work");
-    let project = LocalProject::load(_dir.path()).expect("load `Project` should work");
-    let pid = project.rid.clone();
-
-    let mut db = Datastore::new();
-
-    // test
-    todo!();
-}
-=======
 use super::*;
 use dev_utils::fs::TempDir;
 use dev_utils::path::resource_path::resource_path;
@@ -820,5 +437,4 @@
         store.script_projects.contains_key(&other_sid),
         "project map for not removed script should exist"
     );
-}
->>>>>>> 02f92a00
+}