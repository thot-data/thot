--- conflicted
+++ resolved
@@ -1,40 +1,3 @@
-<<<<<<< HEAD
-//! Script related commands.
-use serde::{Deserialize, Serialize};
-use std::path::PathBuf;
-use thot_core::project::Script as CoreScript;
-use thot_core::types::ResourceId;
-
-/// Script related commands.
-#[derive(Serialize, Deserialize)]
-pub enum ScriptCommand {
-    /// Loads a `Project`'s `Scipt`s.
-    ///
-    /// # Fields
-    /// 1. `Project`'s `ResourceId`.
-    LoadProject(ResourceId),
-
-    /// Gets a `Script`.
-    ///
-    /// # Fields
-    /// 1. `Script`'s `ResourceId`.
-    Get(ResourceId),
-
-    /// Updates a `Script`.
-    Update(CoreScript),
-
-    /// Adds a `Script` to a `Project`.
-    ///
-    /// # Fields
-    /// 1. `Project`'s id.
-    /// 2. `Script`'s path.
-    Add(ResourceId, PathBuf),
-}
-
-#[cfg(test)]
-#[path = "./script_test.rs"]
-mod script_test;
-=======
 //! Script related commands.
 use serde::{Deserialize, Serialize};
 use std::path::PathBuf;
@@ -76,5 +39,4 @@
 
 #[cfg(test)]
 #[path = "./script_test.rs"]
-mod script_test;
->>>>>>> 02f92a00
+mod script_test;