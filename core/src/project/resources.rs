use super::{AssetProperties, ContainerProperties};

#[derive(PartialEq, Eq, Clone)]
pub enum ResourceProperties {
    Container(ContainerProperties),
    Asset(AssetProperties),
<<<<<<< HEAD
=======
}

impl From<ContainerProperties> for ResourceProperties {
    fn from(props: ContainerProperties) -> Self {
        Self::Container(props)
    }
}

impl From<AssetProperties> for ResourceProperties {
    fn from(props: AssetProperties) -> Self {
        Self::Asset(props)
    }
>>>>>>> 44897cf4
}<|MERGE_RESOLUTION|>--- conflicted
+++ resolved
@@ -4,8 +4,6 @@
 pub enum ResourceProperties {
     Container(ContainerProperties),
     Asset(AssetProperties),
-<<<<<<< HEAD
-=======
 }
 
 impl From<ContainerProperties> for ResourceProperties {
@@ -18,5 +16,4 @@
     fn from(props: AssetProperties) -> Self {
         Self::Asset(props)
     }
->>>>>>> 44897cf4
 }